--- conflicted
+++ resolved
@@ -1,27 +1,17 @@
 ﻿<Project Sdk="Microsoft.NET.Sdk">
 
-    <PropertyGroup>
-        <TargetFramework>net8.0</TargetFramework>
-        <RootNamespace>CleanArchitecture.Blazor.Domain.UnitTests</RootNamespace>
-        <AssemblyName>CleanArchitecture.Blazor.Domain.UnitTests</AssemblyName>
+  <PropertyGroup>
+    <TargetFramework>net8.0</TargetFramework>
+    <RootNamespace>CleanArchitecture.Blazor.Domain.UnitTests</RootNamespace>
+    <AssemblyName>CleanArchitecture.Blazor.Domain.UnitTests</AssemblyName>
 
-        <IsPackable>false</IsPackable>
+    <IsPackable>false</IsPackable>
 
-        <LangVersion>default</LangVersion>
-    </PropertyGroup>
+    <LangVersion>default</LangVersion>
+  </PropertyGroup>
 
-    <ItemGroup>
+  <ItemGroup>
 
-<<<<<<< HEAD
-        <PackageReference Include="Microsoft.NET.Test.Sdk" Version="17.9.0-preview-23531-01"/>
-        <PackageReference Include="nunit" Version="4.0.0"/>
-        <PackageReference Include="NUnit3TestAdapter" Version="4.5.0">
-            <PrivateAssets>all</PrivateAssets>
-            <IncludeAssets>runtime; build; native; contentfiles; analyzers; buildtransitive</IncludeAssets>
-        </PackageReference>
-        <PackageReference Include="FluentAssertions" Version="7.0.0-alpha.3"/>
-    </ItemGroup>
-=======
     <PackageReference Include="Microsoft.NET.Test.Sdk" Version="17.9.0-preview-23531-01" />
     <PackageReference Include="nunit" Version="4.0.1" />
     <PackageReference Include="NUnit3TestAdapter" Version="4.5.0">
@@ -30,10 +20,9 @@
     </PackageReference>
     <PackageReference Include="FluentAssertions" Version="7.0.0-alpha.3" />
   </ItemGroup>
->>>>>>> b91a3eaf
 
-    <ItemGroup>
-        <ProjectReference Include="..\..\src\Domain\Domain.csproj"/>
-    </ItemGroup>
+  <ItemGroup>
+    <ProjectReference Include="..\..\src\Domain\Domain.csproj" />
+  </ItemGroup>
 
 </Project>