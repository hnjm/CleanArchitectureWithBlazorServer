﻿<Project Sdk="Microsoft.NET.Sdk">

<<<<<<< HEAD
    <PropertyGroup>
        <TargetFramework>net8.0</TargetFramework>
        <RootNamespace>CleanArchitecture.Blazor.Application.IntegrationTests</RootNamespace>
        <AssemblyName>CleanArchitecture.Blazor.Application.IntegrationTests</AssemblyName>

        <IsPackable>false</IsPackable>

        <LangVersion>default</LangVersion>
    </PropertyGroup>

    <ItemGroup>
        <None Remove="appsettings.json"/>
    </ItemGroup>

    <ItemGroup>
        <Content Include="appsettings.json">
            <CopyToOutputDirectory>Always</CopyToOutputDirectory>
        </Content>
    </ItemGroup>

    <ItemGroup>
        <PackageReference Include="Microsoft.NET.Test.Sdk" Version="17.8.0"/>
        <PackageReference Include="nunit" Version="4.0.0"/>
        <PackageReference Include="NUnit3TestAdapter" Version="4.5.0">
            <PrivateAssets>all</PrivateAssets>
            <IncludeAssets>runtime; build; native; contentfiles; analyzers; buildtransitive</IncludeAssets>
        </PackageReference>
        <PackageReference Include="FluentAssertions" Version="6.12.0"/>
        <PackageReference Include="Moq" Version="4.20.70"/>
        <PackageReference Include="Respawn" Version="6.1.0"/>
    </ItemGroup>

    <ItemGroup>
        <ProjectReference Include="..\..\src\Server.UI\Server.UI.csproj"/>
    </ItemGroup>
=======
  <PropertyGroup>
    <TargetFramework>net8.0</TargetFramework>
    <RootNamespace>CleanArchitecture.Blazor.Application.IntegrationTests</RootNamespace>
    <AssemblyName>CleanArchitecture.Blazor.Application.IntegrationTests</AssemblyName>
    
    <IsPackable>false</IsPackable>
    
    <LangVersion>default</LangVersion>
  </PropertyGroup>

  <ItemGroup>
    <None Remove="appsettings.json" />
  </ItemGroup>

  <ItemGroup>
    <Content Include="appsettings.json">
      <CopyToOutputDirectory>Always</CopyToOutputDirectory>
    </Content>
  </ItemGroup>

  <ItemGroup>
    <PackageReference Include="Microsoft.NET.Test.Sdk" Version="17.8.0" />
    <PackageReference Include="nunit" Version="4.0.1" />
    <PackageReference Include="NUnit3TestAdapter" Version="4.5.0">
      <PrivateAssets>all</PrivateAssets>
      <IncludeAssets>runtime; build; native; contentfiles; analyzers; buildtransitive</IncludeAssets>
    </PackageReference>
    <PackageReference Include="FluentAssertions" Version="6.12.0" />
    <PackageReference Include="Moq" Version="4.20.70" />
    <PackageReference Include="Respawn" Version="6.1.0" />
  </ItemGroup>

  <ItemGroup>
    <ProjectReference Include="..\..\src\Server.UI\Server.UI.csproj" />
  </ItemGroup>
>>>>>>> b91a3eaf

</Project><|MERGE_RESOLUTION|>--- conflicted
+++ resolved
@@ -1,42 +1,5 @@
 ﻿<Project Sdk="Microsoft.NET.Sdk">
 
-<<<<<<< HEAD
-    <PropertyGroup>
-        <TargetFramework>net8.0</TargetFramework>
-        <RootNamespace>CleanArchitecture.Blazor.Application.IntegrationTests</RootNamespace>
-        <AssemblyName>CleanArchitecture.Blazor.Application.IntegrationTests</AssemblyName>
-
-        <IsPackable>false</IsPackable>
-
-        <LangVersion>default</LangVersion>
-    </PropertyGroup>
-
-    <ItemGroup>
-        <None Remove="appsettings.json"/>
-    </ItemGroup>
-
-    <ItemGroup>
-        <Content Include="appsettings.json">
-            <CopyToOutputDirectory>Always</CopyToOutputDirectory>
-        </Content>
-    </ItemGroup>
-
-    <ItemGroup>
-        <PackageReference Include="Microsoft.NET.Test.Sdk" Version="17.8.0"/>
-        <PackageReference Include="nunit" Version="4.0.0"/>
-        <PackageReference Include="NUnit3TestAdapter" Version="4.5.0">
-            <PrivateAssets>all</PrivateAssets>
-            <IncludeAssets>runtime; build; native; contentfiles; analyzers; buildtransitive</IncludeAssets>
-        </PackageReference>
-        <PackageReference Include="FluentAssertions" Version="6.12.0"/>
-        <PackageReference Include="Moq" Version="4.20.70"/>
-        <PackageReference Include="Respawn" Version="6.1.0"/>
-    </ItemGroup>
-
-    <ItemGroup>
-        <ProjectReference Include="..\..\src\Server.UI\Server.UI.csproj"/>
-    </ItemGroup>
-=======
   <PropertyGroup>
     <TargetFramework>net8.0</TargetFramework>
     <RootNamespace>CleanArchitecture.Blazor.Application.IntegrationTests</RootNamespace>
@@ -72,6 +35,5 @@
   <ItemGroup>
     <ProjectReference Include="..\..\src\Server.UI\Server.UI.csproj" />
   </ItemGroup>
->>>>>>> b91a3eaf
 
 </Project>