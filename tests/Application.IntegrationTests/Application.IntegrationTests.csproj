﻿<Project Sdk="Microsoft.NET.Sdk">

  <PropertyGroup>
    <TargetFramework>net7.0</TargetFramework>
    <RootNamespace>CleanArchitecture.Blazor.Application.IntegrationTests</RootNamespace>
    <AssemblyName>CleanArchitecture.Blazor.Application.IntegrationTests</AssemblyName>
    
    <IsPackable>false</IsPackable>
  </PropertyGroup>

  <ItemGroup>
    <None Remove="appsettings.json" />
  </ItemGroup>

  <ItemGroup>
    <Content Include="appsettings.json">
      <CopyToOutputDirectory>Always</CopyToOutputDirectory>
    </Content>
  </ItemGroup>

  <ItemGroup>
<<<<<<< HEAD
    <PackageReference Include="Microsoft.NET.Test.Sdk" Version="17.4.0" />
=======
    <PackageReference Include="Microsoft.NET.Test.Sdk" Version="17.4.1" />
>>>>>>> df25c11c
    <PackageReference Include="nunit" Version="3.13.3" />
    <PackageReference Include="NUnit3TestAdapter" Version="4.3.1">
      <PrivateAssets>all</PrivateAssets>
      <IncludeAssets>runtime; build; native; contentfiles; analyzers; buildtransitive</IncludeAssets>
    </PackageReference>
<<<<<<< HEAD
    <PackageReference Include="FluentAssertions" Version="6.8.0" />
    <PackageReference Include="Moq" Version="4.18.3" />
=======
    <PackageReference Include="FluentAssertions" Version="6.9.0" />
    <PackageReference Include="Moq" Version="4.18.4" />
>>>>>>> df25c11c
    <PackageReference Include="Respawn" Version="6.0.0" />
  </ItemGroup>

  <ItemGroup>
    <ProjectReference Include="..\..\src\Blazor.Server.UI\Blazor.Server.UI.csproj" />
  </ItemGroup>

</Project><|MERGE_RESOLUTION|>--- conflicted
+++ resolved
@@ -19,23 +19,14 @@
   </ItemGroup>
 
   <ItemGroup>
-<<<<<<< HEAD
-    <PackageReference Include="Microsoft.NET.Test.Sdk" Version="17.4.0" />
-=======
     <PackageReference Include="Microsoft.NET.Test.Sdk" Version="17.4.1" />
->>>>>>> df25c11c
     <PackageReference Include="nunit" Version="3.13.3" />
     <PackageReference Include="NUnit3TestAdapter" Version="4.3.1">
       <PrivateAssets>all</PrivateAssets>
       <IncludeAssets>runtime; build; native; contentfiles; analyzers; buildtransitive</IncludeAssets>
     </PackageReference>
-<<<<<<< HEAD
-    <PackageReference Include="FluentAssertions" Version="6.8.0" />
-    <PackageReference Include="Moq" Version="4.18.3" />
-=======
     <PackageReference Include="FluentAssertions" Version="6.9.0" />
     <PackageReference Include="Moq" Version="4.18.4" />
->>>>>>> df25c11c
     <PackageReference Include="Respawn" Version="6.0.0" />
   </ItemGroup>
 
