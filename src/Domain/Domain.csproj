﻿<Project Sdk="Microsoft.NET.Sdk">

    <PropertyGroup>
        <TargetFramework>net9.0</TargetFramework>
        <RootNamespace>CleanArchitecture.Blazor.Domain</RootNamespace>
        <AssemblyName>CleanArchitecture.Blazor.Domain</AssemblyName>
        <ImplicitUsings>enable</ImplicitUsings>
        <Nullable>enable</Nullable>
        <LangVersion>default</LangVersion>
    </PropertyGroup>

    <ItemGroup>
        <PackageReference Include="MediatR" Version="12.4.1" />
<<<<<<< HEAD

        <PackageReference Include="Microsoft.EntityFrameworkCore" Version="9.0.0-rc.2.24474.1" />
        <PackageReference Include="Microsoft.AspNetCore.Identity.EntityFrameworkCore" Version="9.0.0-rc.2.24474.3" />
=======
        <PackageReference Include="Microsoft.EntityFrameworkCore" Version="8.0.10" />
>>>>>>> ae780e50
        <PackageReference Include="EntityFrameworkCore.Exceptions.PostgreSQL" Version="8.1.3" />
        <PackageReference Include="EntityFrameworkCore.Exceptions.Sqlite" Version="8.1.3" />
        <PackageReference Include="EntityFrameworkCore.Exceptions.SqlServer" Version="8.1.3" />
        <PackageReference Include="Microsoft.Data.SqlClient" Version="6.0.0-preview1.24240.8" />
        <PackageReference Include="Microsoft.AspNetCore.DataProtection.EntityFrameworkCore" Version="9.0.0-rc.2.24474.3" />
        <PackageReference Include="Npgsql.EntityFrameworkCore.PostgreSQL" Version="9.0.0-rc.1" />
        <PackageReference Include="Microsoft.EntityFrameworkCore.Sqlite" Version="9.0.0-rc.2.24474.1" />
        <PackageReference Include="Microsoft.EntityFrameworkCore.SqlServer" Version="9.0.0-rc.2.24474.1" />
        <PackageReference Include="EFCore.NamingConventions" Version="8.0.3" />
        <PackageReference Include="System.Data.SqlClient" Version="4.8.6" />
        <PackageReference Include="Microsoft.AspNetCore.Diagnostics.EntityFrameworkCore" Version="9.0.0-rc.2.24474.3" />
        <PackageReference Include="Microsoft.EntityFrameworkCore.Design" Version="9.0.0-rc.2.24474.1">
            <PrivateAssets>all</PrivateAssets>
            <IncludeAssets>runtime; build; native; contentfiles; analyzers; buildtransitive</IncludeAssets>
        </PackageReference>
        <PackageReference Include="Microsoft.EntityFrameworkCore.InMemory" Version="9.0.0-rc.2.24474.1" />
        <PackageReference Include="Microsoft.EntityFrameworkCore.Tools" Version="9.0.0-rc.2.24474.1">
            <PrivateAssets>all</PrivateAssets>
            <IncludeAssets>runtime; build; native; contentfiles; analyzers; buildtransitive</IncludeAssets>
        </PackageReference>
        <PackageReference Include="Microsoft.Extensions.Identity.Core" Version="9.0.0-rc.2.24474.3" />
 
    </ItemGroup>

</Project><|MERGE_RESOLUTION|>--- conflicted
+++ resolved
@@ -11,13 +11,10 @@
 
     <ItemGroup>
         <PackageReference Include="MediatR" Version="12.4.1" />
-<<<<<<< HEAD
+
 
         <PackageReference Include="Microsoft.EntityFrameworkCore" Version="9.0.0-rc.2.24474.1" />
         <PackageReference Include="Microsoft.AspNetCore.Identity.EntityFrameworkCore" Version="9.0.0-rc.2.24474.3" />
-=======
-        <PackageReference Include="Microsoft.EntityFrameworkCore" Version="8.0.10" />
->>>>>>> ae780e50
         <PackageReference Include="EntityFrameworkCore.Exceptions.PostgreSQL" Version="8.1.3" />
         <PackageReference Include="EntityFrameworkCore.Exceptions.Sqlite" Version="8.1.3" />
         <PackageReference Include="EntityFrameworkCore.Exceptions.SqlServer" Version="8.1.3" />
