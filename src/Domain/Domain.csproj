--- conflicted
+++ resolved
@@ -11,7 +11,7 @@
 
     <ItemGroup>
         <PackageReference Include="MediatR" Version="12.4.1" />
-<<<<<<< HEAD
+
         <PackageReference Include="Microsoft.EntityFrameworkCore" Version="9.0.0-rc.2.24474.1" />
         <PackageReference Include="Microsoft.AspNetCore.Identity.EntityFrameworkCore" Version="9.0.0-rc.2.24474.3" />
         <PackageReference Include="EntityFrameworkCore.Exceptions.PostgreSQL" Version="8.1.3" />
@@ -35,32 +35,7 @@
             <IncludeAssets>runtime; build; native; contentfiles; analyzers; buildtransitive</IncludeAssets>
         </PackageReference>
         <PackageReference Include="Microsoft.Extensions.Identity.Core" Version="9.0.0-rc.2.24474.3" />
-=======
-        <PackageReference Include="Microsoft.EntityFrameworkCore" Version="8.0.10" />
-        <PackageReference Include="Microsoft.AspNetCore.Identity.EntityFrameworkCore" Version="8.0.8" />
-        <PackageReference Include="EntityFrameworkCore.Exceptions.PostgreSQL" Version="8.1.3" />
-        <PackageReference Include="EntityFrameworkCore.Exceptions.Sqlite" Version="8.1.3" />
-        <PackageReference Include="EntityFrameworkCore.Exceptions.SqlServer" Version="8.1.3" />
-        <PackageReference Include="Microsoft.Data.SqlClient" Version="5.2.2" />
-        <PackageReference Include="Microsoft.AspNetCore.DataProtection.EntityFrameworkCore" Version="8.0.10" />
-        <PackageReference Include="Npgsql.EntityFrameworkCore.PostgreSQL" Version="8.0.8" />
-        <PackageReference Include="Microsoft.EntityFrameworkCore.Sqlite" Version="8.0.10" />
-        <PackageReference Include="Microsoft.EntityFrameworkCore.SqlServer" Version="8.0.10" />
-        <PackageReference Include="EFCore.NamingConventions" Version="8.0.3" />
-        <PackageReference Include="System.Data.SqlClient" Version="4.8.6" />
-        <PackageReference Include="Microsoft.AspNetCore.Identity.EntityFrameworkCore" Version="8.0.10" />
-        <PackageReference Include="Microsoft.AspNetCore.Diagnostics.EntityFrameworkCore" Version="8.0.10" />
-        <PackageReference Include="Microsoft.EntityFrameworkCore.Design" Version="8.0.10">
-            <PrivateAssets>all</PrivateAssets>
-            <IncludeAssets>runtime; build; native; contentfiles; analyzers; buildtransitive</IncludeAssets>
-        </PackageReference>
-        <PackageReference Include="Microsoft.EntityFrameworkCore.InMemory" Version="8.0.10" />
-        <PackageReference Include="Microsoft.EntityFrameworkCore.Tools" Version="8.0.10">
-            <PrivateAssets>all</PrivateAssets>
-            <IncludeAssets>runtime; build; native; contentfiles; analyzers; buildtransitive</IncludeAssets>
-        </PackageReference>
-        <PackageReference Include="Microsoft.Extensions.Identity.Core" Version="8.0.10" />
->>>>>>> 02eb1561
+ 
     </ItemGroup>
 
 </Project>