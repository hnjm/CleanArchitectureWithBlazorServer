--- conflicted
+++ resolved
@@ -14,32 +14,19 @@
         <LangVersion>default</LangVersion>
     </PropertyGroup>
     <ItemGroup>
-<<<<<<< HEAD
-        <PackageReference Include="ActualLab.Fusion.Ext.Services" Version="7.7.17" />
-=======
         <PackageReference Include="Toolbelt.Blazor.HotKeys2" Version="4.1.0.1" />
->>>>>>> 2cea0ba9
         <PackageReference Include="Blazor-ApexCharts" Version="3.2.0" />
         <PackageReference Include="Microsoft.EntityFrameworkCore.Tools" Version="8.0.4">
             <PrivateAssets>all</PrivateAssets>
             <IncludeAssets>runtime; build; native; contentfiles; analyzers; buildtransitive</IncludeAssets>
         </PackageReference>
-<<<<<<< HEAD
-        <PackageReference Include="ActualLab.Fusion" Version="7.7.17" />
-        <PackageReference Include="ActualLab.Fusion.Blazor" Version="7.7.17" />
-=======
         <PackageReference Include="ActualLab.Fusion" Version="7.8.8" />
         <PackageReference Include="ActualLab.Fusion.Blazor" Version="7.8.8" />
->>>>>>> 2cea0ba9
         <PackageReference Include="MemoryPack.Generator" Version="1.21.1">
             <PrivateAssets>all</PrivateAssets>
             <IncludeAssets>runtime; build; native; contentfiles; analyzers; buildtransitive</IncludeAssets>
         </PackageReference>
-<<<<<<< HEAD
-        <PackageReference Include="ActualLab.Generators" Version="7.7.17">
-=======
         <PackageReference Include="ActualLab.Generators" Version="7.8.8">
->>>>>>> 2cea0ba9
           <PrivateAssets>all</PrivateAssets>
           <IncludeAssets>runtime; build; native; contentfiles; analyzers; buildtransitive</IncludeAssets>
         </PackageReference>
