--- conflicted
+++ resolved
@@ -14,12 +14,9 @@
 @inject IStringLocalizer<Profile> L
 @inject IDispatcher Dispatcher
 @inject IUploadService UploadService
-<<<<<<< HEAD
 @inject IOnlineUserTracker OnlineUserTracker
-=======
 @inject IActionSubscriber ActionSubscriber
 @inject IState<UserProfileState> UserProfileState
->>>>>>> 83944cab
 <PageTitle>@Title</PageTitle>
 
 
@@ -232,8 +229,6 @@
         });
     }
 
-<<<<<<< HEAD
-=======
     protected override void Dispose(bool disposing)
     {
         StateSubscription.Dispose();
@@ -241,7 +236,6 @@
         base.Dispose(disposing);
     }
 
->>>>>>> 83944cab
     private void StateOnStateChanged(object? sender, EventArgs args)
     {
         InvokeAsync(() => { StateHasChanged(); });
