--- conflicted
+++ resolved
@@ -31,11 +31,7 @@
   },
   "AppConfigurationSettings": {
     "ApplicationUrl": "https://architecture.blazorserver.com",
-<<<<<<< HEAD
     "Version": "1.3.1",
-=======
-    "Version": "1.3.0",
->>>>>>> ed82c4fe
     "App": "Blazor",
     "AppName": "Blazor Studio",
     "Company": "Company",
