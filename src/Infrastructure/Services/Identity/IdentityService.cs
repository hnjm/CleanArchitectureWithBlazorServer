﻿// Licensed to the .NET Foundation under one or more agreements.
// The .NET Foundation licenses this file to you under the MIT license.

using AutoMapper;
using AutoMapper.QueryableExtensions;
using CleanArchitecture.Blazor.Application.Common.ExceptionHandlers;
using CleanArchitecture.Blazor.Application.Features.Identity.DTOs;
using CleanArchitecture.Blazor.Domain.Identity;
using CleanArchitecture.Blazor.Infrastructure.Extensions;
using Microsoft.AspNetCore.Authorization;
using Microsoft.Extensions.Localization;
using ZiggyCreatures.Caching.Fusion;

namespace CleanArchitecture.Blazor.Infrastructure.Services.Identity;

public class IdentityService : IIdentityService
{
    private readonly IAuthorizationService _authorizationService;
    private readonly IStringLocalizer<IdentityService> _localizer;
    private readonly IFusionCache _fusionCache;
    private readonly IMapper _mapper;
    private readonly IUserClaimsPrincipalFactory<ApplicationUser> _userClaimsPrincipalFactory;
    private readonly UserManager<ApplicationUser> _userManager;

    public IdentityService(
        IServiceScopeFactory scopeFactory,
<<<<<<< HEAD
=======
        IApplicationSettings appConfig,
>>>>>>> fb11399e
        IFusionCache fusionCache,
        IMapper mapper,
        IStringLocalizer<IdentityService> localizer)
    {
        var scope = scopeFactory.CreateScope();
        _userManager = scope.ServiceProvider.GetRequiredService<UserManager<ApplicationUser>>();
        _userClaimsPrincipalFactory =
            scope.ServiceProvider.GetRequiredService<IUserClaimsPrincipalFactory<ApplicationUser>>();
        _authorizationService = scope.ServiceProvider.GetRequiredService<IAuthorizationService>();
<<<<<<< HEAD
=======
 
>>>>>>> fb11399e
        _fusionCache = fusionCache;
        _mapper = mapper;
        _localizer = localizer;
    }

<<<<<<< HEAD
    private TimeSpan RefreshInterval => TimeSpan.FromSeconds(60);

 

    public async Task<string?> GetUserNameAsync(string userId, CancellationToken cancellation = default)
    {
        var key = $"GetUserNameById:{userId}";
        var user = await _fusionCache.GetOrSetAsync(key,
            _ => _userManager.Users.SingleOrDefaultAsync(u => u.Id == userId), RefreshInterval, cancellation);
=======
    private TimeSpan RefreshInterval => TimeSpan.FromMinutes(60);

    public async Task<string?> GetUserNameAsync(string userId, CancellationToken cancellation = default)
    {
        var key = $"GetUserNameAsync:{userId}";
        var user = await _fusionCache.GetOrSetAsync(key,
             _ => _userManager.Users.SingleOrDefaultAsync(u => u.Id == userId), RefreshInterval);
>>>>>>> fb11399e
        return user?.UserName;
    }

    public string GetUserName(string userId)
    {
<<<<<<< HEAD
        var key = $"GetUserNameById:{userId}";
        var user = _fusionCache.GetOrSet(key,
             _ => _userManager.Users.SingleOrDefault(u => u.Id == userId), RefreshInterval);
        return user?.UserName;
=======
        var key = $"GetUserName-byId:{userId}";
        var user = _fusionCache.GetOrSet(key, _ => _userManager.Users.SingleOrDefault(u => u.Id == userId), RefreshInterval);
        return user?.UserName ?? string.Empty;
>>>>>>> fb11399e
    }

    public async Task<bool> IsInRoleAsync(string userId, string role, CancellationToken cancellation = default)
    {
        var user = await _userManager.Users.SingleOrDefaultAsync(u => u.Id == userId, cancellation) ??
                   throw new NotFoundException(_localizer["User Not Found."]);
        return await _userManager.IsInRoleAsync(user, role);
    }

    public async Task<bool> AuthorizeAsync(string userId, string policyName, CancellationToken cancellation = default)
    {
        var user = await _userManager.Users.SingleOrDefaultAsync(u => u.Id == userId, cancellation) ??
                   throw new NotFoundException(_localizer["User Not Found."]);
        var principal = await _userClaimsPrincipalFactory.CreateAsync(user);
        var result = await _authorizationService.AuthorizeAsync(principal, policyName);
        return result.Succeeded;
    }

    public async Task<Result> DeleteUserAsync(string userId, CancellationToken cancellation = default)
    {
        var user = await _userManager.Users.SingleOrDefaultAsync(u => u.Id == userId, cancellation) ??
                   throw new NotFoundException(_localizer["User Not Found."]);
        var result = await _userManager.DeleteAsync(user);
        return result.ToApplicationResult();
    }

    public async Task<IDictionary<string, string?>> FetchUsers(string roleName,
        CancellationToken cancellation = default)
    {
        var result = await _userManager.Users
            .Where(x => x.UserRoles.Any(y => y.Role.Name == roleName))
            .Include(x => x.UserRoles)
            .ToDictionaryAsync(x => x.UserName!, y => y.DisplayName, cancellation);
        return result;
    }

    public async Task UpdateLiveStatus(string userId, bool isLive, CancellationToken cancellation = default)
    {
        var user = await _userManager.Users.FirstOrDefaultAsync(x => x.Id == userId && x.IsLive != isLive);
        if (user is not null)
        {
            user.IsLive = isLive;
            var result = await _userManager.UpdateAsync(user);
        }
    }

    public async Task<ApplicationUserDto?> GetApplicationUserDto(string userName,
        CancellationToken cancellation = default)
    {
        var key = GetApplicationUserCacheKey(userName);
        var result = await _fusionCache.GetOrSetAsync(key,
            _ =>  _userManager.Users.Where(x => x.UserName == userName).Include(x => x.UserRoles)
                .ThenInclude(x => x.Role).ProjectTo<ApplicationUserDto>(_mapper.ConfigurationProvider)
<<<<<<< HEAD
                .FirstOrDefaultAsync(cancellation), RefreshInterval,cancellation);
=======
                .FirstOrDefaultAsync(cancellation), RefreshInterval);
>>>>>>> fb11399e
        return result;
    }

    public async Task<List<ApplicationUserDto>?> GetUsers(string? tenantId, CancellationToken cancellation = default)
    {
        var key = $"GetApplicationUserDtoListWithTenantId:{tenantId}";
        Func<string?, CancellationToken, Task<List<ApplicationUserDto>?>> getUsersByTenantId =
            async (tenantId, token) =>
            {
                if (string.IsNullOrEmpty(tenantId))
                    return await _userManager.Users.Include(x => x.UserRoles).ThenInclude(x => x.Role)
                        .ProjectTo<ApplicationUserDto>(_mapper.ConfigurationProvider).ToListAsync();
                return await _userManager.Users.Where(x => x.TenantId == tenantId).Include(x => x.UserRoles)
                    .ThenInclude(x => x.Role)
                    .ProjectTo<ApplicationUserDto>(_mapper.ConfigurationProvider).ToListAsync();
            };
<<<<<<< HEAD
        var result = await _fusionCache.GetOrSetAsync(key, _ => getUsersByTenantId(tenantId, cancellation), RefreshInterval,cancellation);
=======
        var result = await _fusionCache.GetOrSetAsync(key, _=>getUsersByTenantId(tenantId, cancellation), RefreshInterval);
>>>>>>> fb11399e
        return result;
    }

    public void RemoveApplicationUserCache(string userName)
    {
        _fusionCache.Remove(GetApplicationUserCacheKey(userName));
    }

    private string GetApplicationUserCacheKey(string userName)
    {
        return $"GetApplicationUserDto:{userName}";
    }
}<|MERGE_RESOLUTION|>--- conflicted
+++ resolved
@@ -24,10 +24,7 @@
 
     public IdentityService(
         IServiceScopeFactory scopeFactory,
-<<<<<<< HEAD
-=======
         IApplicationSettings appConfig,
->>>>>>> fb11399e
         IFusionCache fusionCache,
         IMapper mapper,
         IStringLocalizer<IdentityService> localizer)
@@ -37,26 +34,12 @@
         _userClaimsPrincipalFactory =
             scope.ServiceProvider.GetRequiredService<IUserClaimsPrincipalFactory<ApplicationUser>>();
         _authorizationService = scope.ServiceProvider.GetRequiredService<IAuthorizationService>();
-<<<<<<< HEAD
-=======
  
->>>>>>> fb11399e
         _fusionCache = fusionCache;
         _mapper = mapper;
         _localizer = localizer;
     }
 
-<<<<<<< HEAD
-    private TimeSpan RefreshInterval => TimeSpan.FromSeconds(60);
-
- 
-
-    public async Task<string?> GetUserNameAsync(string userId, CancellationToken cancellation = default)
-    {
-        var key = $"GetUserNameById:{userId}";
-        var user = await _fusionCache.GetOrSetAsync(key,
-            _ => _userManager.Users.SingleOrDefaultAsync(u => u.Id == userId), RefreshInterval, cancellation);
-=======
     private TimeSpan RefreshInterval => TimeSpan.FromMinutes(60);
 
     public async Task<string?> GetUserNameAsync(string userId, CancellationToken cancellation = default)
@@ -64,22 +47,14 @@
         var key = $"GetUserNameAsync:{userId}";
         var user = await _fusionCache.GetOrSetAsync(key,
              _ => _userManager.Users.SingleOrDefaultAsync(u => u.Id == userId), RefreshInterval);
->>>>>>> fb11399e
         return user?.UserName;
     }
 
     public string GetUserName(string userId)
     {
-<<<<<<< HEAD
-        var key = $"GetUserNameById:{userId}";
-        var user = _fusionCache.GetOrSet(key,
-             _ => _userManager.Users.SingleOrDefault(u => u.Id == userId), RefreshInterval);
-        return user?.UserName;
-=======
         var key = $"GetUserName-byId:{userId}";
         var user = _fusionCache.GetOrSet(key, _ => _userManager.Users.SingleOrDefault(u => u.Id == userId), RefreshInterval);
         return user?.UserName ?? string.Empty;
->>>>>>> fb11399e
     }
 
     public async Task<bool> IsInRoleAsync(string userId, string role, CancellationToken cancellation = default)
@@ -133,11 +108,7 @@
         var result = await _fusionCache.GetOrSetAsync(key,
             _ =>  _userManager.Users.Where(x => x.UserName == userName).Include(x => x.UserRoles)
                 .ThenInclude(x => x.Role).ProjectTo<ApplicationUserDto>(_mapper.ConfigurationProvider)
-<<<<<<< HEAD
-                .FirstOrDefaultAsync(cancellation), RefreshInterval,cancellation);
-=======
                 .FirstOrDefaultAsync(cancellation), RefreshInterval);
->>>>>>> fb11399e
         return result;
     }
 
@@ -154,11 +125,7 @@
                     .ThenInclude(x => x.Role)
                     .ProjectTo<ApplicationUserDto>(_mapper.ConfigurationProvider).ToListAsync();
             };
-<<<<<<< HEAD
-        var result = await _fusionCache.GetOrSetAsync(key, _ => getUsersByTenantId(tenantId, cancellation), RefreshInterval,cancellation);
-=======
         var result = await _fusionCache.GetOrSetAsync(key, _=>getUsersByTenantId(tenantId, cancellation), RefreshInterval);
->>>>>>> fb11399e
         return result;
     }
 
