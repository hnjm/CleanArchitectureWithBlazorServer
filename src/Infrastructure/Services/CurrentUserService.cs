// Licensed to the .NET Foundation under one or more agreements.
// The .NET Foundation licenses this file to you under the MIT license.

using CleanArchitecture.Blazor.Infrastructure.Extensions;
using Microsoft.AspNetCore.Components.Server.ProtectedBrowserStorage;
using Microsoft.AspNetCore.Http;

namespace CleanArchitecture.Blazor.Infrastructure.Services;

public class CurrentUserService : ICurrentUserService
{
    private readonly IHttpContextAccessor _httpContextAccessor;

    public CurrentUserService(
        IHttpContextAccessor httpContextAccessor
       )
    {
        _httpContextAccessor = httpContextAccessor;
    }
    public string UserId => _httpContextAccessor.HttpContext?.User.GetUserId()??string.Empty;
    public string Email => _httpContextAccessor.HttpContext?.User.GetEmail() ?? string.Empty;
    public string UserName => _httpContextAccessor.HttpContext?.User.GetUserName() ?? string.Empty;
    public string TenantId => _httpContextAccessor.HttpContext?.User.GetTenantId() ?? string.Empty;
    public string TenantName => _httpContextAccessor.HttpContext?.User.GetTenantName() ?? string.Empty;
    public string DisplayName => _httpContextAccessor.HttpContext?.User.GetDisplayName() ?? string.Empty;
<<<<<<< HEAD
=======
    public string SuperiorId => _httpContextAccessor.HttpContext?.User.GetSuperiorId() ?? string.Empty;
    public string SuperiorName => _httpContextAccessor.HttpContext?.User.GetSuperiorName() ?? string.Empty;
>>>>>>> df25c11c
    public string ProfilePictureDataUrl => _httpContextAccessor.HttpContext?.User.GetProfilePictureDataUrl() ?? string.Empty;
    public string[] AssignRoles
    {
        get
        {
            var str = _httpContextAccessor.HttpContext?.User.GetAssignRoles() ?? string.Empty;
            if (string.IsNullOrEmpty(str))
            {
                return new string[] { };
            }
            return str.Split(',', StringSplitOptions.RemoveEmptyEntries);
        }
    }
}<|MERGE_RESOLUTION|>--- conflicted
+++ resolved
@@ -23,11 +23,8 @@
     public string TenantId => _httpContextAccessor.HttpContext?.User.GetTenantId() ?? string.Empty;
     public string TenantName => _httpContextAccessor.HttpContext?.User.GetTenantName() ?? string.Empty;
     public string DisplayName => _httpContextAccessor.HttpContext?.User.GetDisplayName() ?? string.Empty;
-<<<<<<< HEAD
-=======
     public string SuperiorId => _httpContextAccessor.HttpContext?.User.GetSuperiorId() ?? string.Empty;
     public string SuperiorName => _httpContextAccessor.HttpContext?.User.GetSuperiorName() ?? string.Empty;
->>>>>>> df25c11c
     public string ProfilePictureDataUrl => _httpContextAccessor.HttpContext?.User.GetProfilePictureDataUrl() ?? string.Empty;
     public string[] AssignRoles
     {
