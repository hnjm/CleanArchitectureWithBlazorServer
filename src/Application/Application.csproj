﻿<Project Sdk="Microsoft.NET.Sdk">
  <PropertyGroup>
    <TargetFramework>net7.0</TargetFramework>
    <RootNamespace>CleanArchitecture.Blazor.Application</RootNamespace>
    <AssemblyName>CleanArchitecture.Blazor.Application</AssemblyName>
    <ImplicitUsings>enable</ImplicitUsings>
      <Nullable>enable</Nullable>
  </PropertyGroup>
  <ItemGroup>
    <PackageReference Include="AutoMapper" Version="12.0.1" />
    <PackageReference Include="AutoMapper.Extensions.Microsoft.DependencyInjection" Version="12.0.0" />
    <PackageReference Include="Blazor-State" Version="7.0.0" />
    <PackageReference Include="FluentValidation" Version="11.4.0" />
    <PackageReference Include="FluentValidation.DependencyInjectionExtensions" Version="11.4.0" />
    <PackageReference Include="LazyCache" Version="2.4.0" />
    <PackageReference Include="LazyCache.AspNetCore" Version="2.4.0" />
    <PackageReference Include="MediatR.Extensions.Microsoft.DependencyInjection" Version="11.0.0" />
    <PackageReference Include="Microsoft.AspNetCore.Components.Web" Version="7.0.2" />
    <PackageReference Include="Microsoft.AspNetCore.SignalR.Client" Version="7.0.2" />
    <PackageReference Include="Microsoft.AspNetCore.SignalR.Core" Version="1.1.0" />
    <PackageReference Include="Microsoft.Extensions.Configuration.Binder" Version="7.0.2" />
    <PackageReference Include="Microsoft.Extensions.Localization.Abstractions" Version="7.0.2" />
    <PackageReference Include="System.Linq.Dynamic.Core" Version="1.2.24" />
<<<<<<< HEAD
=======
    <PackageReference Include="Hangfire.Core" Version="1.8.0-rc2" />
>>>>>>> df25c11c
  </ItemGroup>
  <ItemGroup>
    <ProjectReference Include="..\Domain\Domain.csproj" />
  </ItemGroup>
</Project><|MERGE_RESOLUTION|>--- conflicted
+++ resolved
@@ -21,10 +21,7 @@
     <PackageReference Include="Microsoft.Extensions.Configuration.Binder" Version="7.0.2" />
     <PackageReference Include="Microsoft.Extensions.Localization.Abstractions" Version="7.0.2" />
     <PackageReference Include="System.Linq.Dynamic.Core" Version="1.2.24" />
-<<<<<<< HEAD
-=======
     <PackageReference Include="Hangfire.Core" Version="1.8.0-rc2" />
->>>>>>> df25c11c
   </ItemGroup>
   <ItemGroup>
     <ProjectReference Include="..\Domain\Domain.csproj" />
