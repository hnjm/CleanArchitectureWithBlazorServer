﻿// Licensed to the .NET Foundation under one or more agreements.
// The .NET Foundation licenses this file to you under the MIT license.

<<<<<<< HEAD
using System.ComponentModel.DataAnnotations;
using CleanArchitecture.Blazor.Application.Common.Interfaces.Serialization;
=======
>>>>>>> 3ad34b25
using CleanArchitecture.Blazor.Application.Features.Identity.DTOs;

namespace CleanArchitecture.Blazor.Application.Features.AuditTrails.DTOs;

[Description("Audit Trails")]
public class AuditTrailDto
{
    [Description("Id")] public int Id { get; set; }
    [Description("User Id")] public string? UserId { get; set; }
    [Description("Audit Type")] public AuditType? AuditType { get; set; }
    [Description("Table Name")] public string? TableName { get; set; }
<<<<<<< HEAD

    [Description("Created DateTime")]
    [DisplayName("وقت الاضافة")]
    public DateTime DateTime { get; set; }

=======
    [Description("Created DateTime")] public DateTime DateTime { get; set; }
>>>>>>> 3ad34b25
    [Description("Old Values")] public Dictionary<string, object?>? OldValues { get; set; }
    [Description("New Values")] public Dictionary<string, object?>? NewValues { get; set; }
    [Description("Affected Columns")] public List<string>? AffectedColumns { get; set; }
    [Description("Primary Key")] public string PrimaryKey { get; set; } = default!;
    [Description("Show Details")] public bool ShowDetails { get; set; }
    [Description("Owner")] public ApplicationUserDto? Owner { get; set; }
    [Description("Debug View")]
    public string? DebugView { get; set; }
    [Description("Error Message")]
    public string? ErrorMessage { get; set; }
    [Description("Is Successful")]
    public bool IsSuccessful=> string.IsNullOrEmpty(ErrorMessage);

}<|MERGE_RESOLUTION|>--- conflicted
+++ resolved
@@ -1,11 +1,6 @@
 ﻿// Licensed to the .NET Foundation under one or more agreements.
 // The .NET Foundation licenses this file to you under the MIT license.
 
-<<<<<<< HEAD
-using System.ComponentModel.DataAnnotations;
-using CleanArchitecture.Blazor.Application.Common.Interfaces.Serialization;
-=======
->>>>>>> 3ad34b25
 using CleanArchitecture.Blazor.Application.Features.Identity.DTOs;
 
 namespace CleanArchitecture.Blazor.Application.Features.AuditTrails.DTOs;
@@ -17,15 +12,7 @@
     [Description("User Id")] public string? UserId { get; set; }
     [Description("Audit Type")] public AuditType? AuditType { get; set; }
     [Description("Table Name")] public string? TableName { get; set; }
-<<<<<<< HEAD
-
-    [Description("Created DateTime")]
-    [DisplayName("وقت الاضافة")]
-    public DateTime DateTime { get; set; }
-
-=======
     [Description("Created DateTime")] public DateTime DateTime { get; set; }
->>>>>>> 3ad34b25
     [Description("Old Values")] public Dictionary<string, object?>? OldValues { get; set; }
     [Description("New Values")] public Dictionary<string, object?>? NewValues { get; set; }
     [Description("Affected Columns")] public List<string>? AffectedColumns { get; set; }
