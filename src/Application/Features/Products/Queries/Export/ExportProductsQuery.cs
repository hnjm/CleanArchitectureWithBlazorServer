--- conflicted
+++ resolved
@@ -59,11 +59,8 @@
                     { _localizer["Description"], item => item.Description },
                     { _localizer["Price of unit"], item => item.Price },
                     { _localizer["Unit"], item => item.Unit },
-<<<<<<< HEAD
                     //{ _localizer["Pictures"], item => string.Join(",",item.Pictures??new string[]{ }) },
-=======
-                    { _localizer["Pictures"], item =>string.Join("," ,item.Pictures??new string[]{ }) },
->>>>>>> aa9fcb2e
+
                 };
 
         byte[]? result;
