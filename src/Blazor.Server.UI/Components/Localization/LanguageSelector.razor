@using Blazored.LocalStorage
@using Microsoft.Extensions.Options
@using Blazor.Server.UI.Models.Localization
@using System.Globalization
@using Blazor.Server.UI.Services

<MudTooltip Text="@CurrentLanguage">
    <MudMenu Class="mx-1" Icon="@Icons.Material.Outlined.Translate" Color="Color.Default" Direction="Direction.Bottom" OffsetY="true"
             Dense="true">
        @if (SupportedLanguages is not null)
        {
            @foreach (var language in SupportedLanguages)
            {
                if (language.Name == CurrentLanguage)
                {
                    <MudMenuItem style="background:var(--mud-palette-primary); color:white">@language.DisplayName</MudMenuItem>
                }
                else
                {
                    <MudMenuItem OnClick="(()=> ChangeLanguageAsync(language.Name))">@language.DisplayName</MudMenuItem>
                }
            }
        }
    </MudMenu>
</MudTooltip>

@code {
    public string? CurrentLanguage { get; set; } = "en-US";
    public List<CultureInfo>? SupportedLanguages { get; set; } = new();
<<<<<<< HEAD
    [Inject] private NavigationManager _navigation { get; set; } = null!;
    [Inject] private IOptions<RequestLocalizationOptions> localizationOptions { get; set; } = null!;
    [Inject] private LayoutService LayoutService { get; set; } = null!;
=======
    [Inject] private NavigationManager _navigation { get; set; } = default!;
    [Inject] private IOptions<RequestLocalizationOptions> localizationOptions { get; set; } = default!;
    [Inject] private LayoutService LayoutService { get; set; }
>>>>>>> 698b33c5


    protected override Task OnInitializedAsync()
    {
        SupportedLanguages = localizationOptions.Value.SupportedCultures?.ToList();
        CurrentLanguage = CultureInfo.CurrentCulture.Name;
        return Task.CompletedTask;
    }


    private async Task ChangeLanguageAsync(string languageCode)
    {
        CurrentLanguage = languageCode;
        _navigation.NavigateTo(_navigation.BaseUri + "?culture=" + languageCode, forceLoad: true);

        if (new CultureInfo(languageCode).TextInfo.IsRightToLeft)
            await LayoutService.SetRightToLeft();
        else
            await LayoutService.SetLeftToRight();
        
        await Task.CompletedTask;
    }
}<|MERGE_RESOLUTION|>--- conflicted
+++ resolved
@@ -27,16 +27,9 @@
 @code {
     public string? CurrentLanguage { get; set; } = "en-US";
     public List<CultureInfo>? SupportedLanguages { get; set; } = new();
-<<<<<<< HEAD
     [Inject] private NavigationManager _navigation { get; set; } = null!;
     [Inject] private IOptions<RequestLocalizationOptions> localizationOptions { get; set; } = null!;
     [Inject] private LayoutService LayoutService { get; set; } = null!;
-=======
-    [Inject] private NavigationManager _navigation { get; set; } = default!;
-    [Inject] private IOptions<RequestLocalizationOptions> localizationOptions { get; set; } = default!;
-    [Inject] private LayoutService LayoutService { get; set; }
->>>>>>> 698b33c5
-
 
     protected override Task OnInitializedAsync()
     {
