@inject IStringLocalizer<SideMenu> L
<<<<<<< HEAD
@inherits FluxorComponent
=======
@using Blazor.Server.UI.Models.SideMenu
@inherits UserProfileStateComponent
>>>>>>> 88fffde0
<MudDrawer Breakpoint="Breakpoint.Md"
           Class="side-menu"
           Elevation="0"
           Open="SideMenuDrawerOpen"
           OpenChanged="@(e => SideMenuDrawerOpenChanged.InvokeAsync(e))"
           Variant="DrawerVariant.Responsive">
    <MudDrawerHeader Class="align-center d-flex align-center pa-0">
        <MudIcon Class="ml-6 mr-2"
                 Color="Color.Primary"
                 Icon="@Icons.Custom.Brands.MudBlazor"
                 Size="Size.Large" />
        <MudText Typo="Typo.subtitle2">
            <b>@L[Settings.AppName]</b>
        </MudText>
    </MudDrawerHeader>

    @if (SideMenuDrawerOpen)
    {
        <div class="mx-3">
            <MudButton Class="d-flex justify-start my-3 user-button"
                   FullWidth="true">
                <ChildContent>
                    <MudStack Row="true">
                        @if (IsLoading)
                        {
                            <MudProgressCircular Size="Size.Small" Color="Color.Default" Indeterminate="true" />
                        }
                        else
                        {
                            <MudAvatar>
                                @if (string.IsNullOrEmpty(UserProfile?.ProfilePictureDataUrl))
                                {
                                    <MudImage>@UserProfile?.UserName?.First()</MudImage>
                                }
                                else
                                {
                                <MudImage Src="@UserProfile?.ProfilePictureDataUrl"></MudImage>
                                }
                                
                            </MudAvatar>
                        }
                        <MudStack Justify="Justify.SpaceBetween" Spacing="0">
                            <MudText Typo="Typo.body1">@UserProfile?.DisplayName</MudText>
                            <MudText Typo="Typo.body2">@UserProfile?.DefaultRole</MudText>
                        </MudStack>
                    </MudStack>
                </ChildContent>
            </MudButton>
        </div>
    }
    else
    {
        <div class="d-flex justify-center my-3">
            <MudAvatar Image="@UserProfile?.ProfilePictureDataUrl" />
        </div>
    }

    <MudNavMenu>
        @foreach (var section in MenuSections.Where(x => x.Roles == null || x.Roles.Any(x => Roles.Contains(x))))
        {
            @if(section is not null)
            {
                @if (SideMenuDrawerOpen)
                {
                    <div class="@(LayoutService.IsRTL? "mr-6":"ml-6") my-3">
                        <MudText Typo="Typo.caption">
                            <b>
                                @(L[section.Title])
                            </b>
                        </MudText>
                    </div>
                }
                
                @if (section.SectionItems is not null)
                {
                    @foreach (var sectionItem in section.SectionItems.Where(x => x.Roles == null || x.Roles.Any(x => Roles.Contains(x))))
                    {
                        @if (sectionItem.IsParent && sectionItem.MenuItems is not null)
                        {
                            <MudNavGroup Icon="@sectionItem.Icon" Title="@L[sectionItem.Title]">
                                @foreach (var menuItem in sectionItem.MenuItems.Where(x => x.Roles == null || x.Roles.Any(x => Roles.Contains(x))))
                                {
                                    @if (SideMenuDrawerOpen)
                                    {
                                        <MudNavLink Disabled="@(menuItem.PageStatus != PageStatus.Completed)" Href="@(menuItem.Href)" Target="@(menuItem.Target)" Match="NavLinkMatch.All">
                                            <div class="d-flex">
                                                @(L[menuItem.Title])
                                                @if (menuItem.PageStatus != PageStatus.Completed)
                                                {
                                                    <MudSpacer />
                                                    <MudChip Class="mr-4" Color="@Color.Primary" Size="Size.Small" Variant="Variant.Text">
                                                        @(L[menuItem.PageStatus.GetDescription()])
                                                    </MudChip>
                                                }
                                            </div>
                                        </MudNavLink>
                                    }
                                }
                            </MudNavGroup>
                        }
                        else
                        {
                            <MudNavLink Disabled="@(sectionItem.PageStatus != PageStatus.Completed)" Href="@(sectionItem.Href)" Icon="@(sectionItem.Icon)" Target="@(sectionItem.Target)" Match="NavLinkMatch.All">
                                <div class="d-flex">
                                    @(L[sectionItem.Title])
                                    @if (sectionItem.PageStatus != PageStatus.Completed)
                                    {
                                        <MudSpacer />
                                        <MudChip Class="mr-4" Color="@Color.Primary" Size="Size.Small" Variant="Variant.Text">
                                            @(L[sectionItem.PageStatus.GetDescription()])
                                        </MudChip>
                                    }
                                </div>
                            </MudNavLink>
                        }
                    }
                }
            }
        }
    </MudNavMenu>

    <MudDivider Class="mt-auto"></MudDivider>
    <MudNavMenu Class="d-flex justify-space-between pa-4">
        <MudLink Href="#" Style="font-size:0.625rem;line-height:1.125rem;color:#6F6F6F !important">@Settings.Copyright</MudLink>
        <MudText Class="" Style="font-size:0.625rem;line-height:1.125rem;color:#6F6F6F !important">version @Settings.Version</MudText>
    </MudNavMenu>

</MudDrawer>

<style>

    .mud-nav-link {
        white-space: normal !important;
    }
    .user-button {
        text-transform: none;
        background: rgba(var(--mud-palette-primary-rgb), 0.1)
    }

    .side-menu .mud-chip.mud-chip-size-small {
        font-size: 0.625rem;
        height: 1.125rem;
    }
</style>

@if (LayoutService.IsRTL)
{
    <style>
        .mud-nav-link.active:not(.mud-nav-link-disabled) {
            border-left: 3px solid var(--mud-palette-primary);
            background-color: rgba(var(--mud-palette-primary-rgb), 0.1);
        }
        .side-menu {
            border-left: 1px solid var(--mud-palette-table-lines)
        }  
    </style>
    
}
else
{
    <style>
        .mud-nav-link.active:not(.mud-nav-link-disabled) {
            border-right: 3px solid var(--mud-palette-primary);
        }
        
        .side-menu {
            border-right: 1px solid var(--mud-palette-table-lines)
        }
    </style>
}
<|MERGE_RESOLUTION|>--- conflicted
+++ resolved
@@ -1,10 +1,6 @@
+@using Blazor.Server.UI.Models.SideMenu;
 @inject IStringLocalizer<SideMenu> L
-<<<<<<< HEAD
 @inherits FluxorComponent
-=======
-@using Blazor.Server.UI.Models.SideMenu
-@inherits UserProfileStateComponent
->>>>>>> 88fffde0
 <MudDrawer Breakpoint="Breakpoint.Md"
            Class="side-menu"
            Elevation="0"
@@ -58,7 +54,17 @@
     else
     {
         <div class="d-flex justify-center my-3">
-            <MudAvatar Image="@UserProfile?.ProfilePictureDataUrl" />
+            <MudAvatar>
+                @if (string.IsNullOrEmpty(UserProfile?.ProfilePictureDataUrl))
+                {
+                    <MudImage>@UserProfile?.UserName?.First()</MudImage>
+                }
+                else
+                {
+                    <MudImage Src="@UserProfile?.ProfilePictureDataUrl"></MudImage>
+                }
+
+            </MudAvatar>
         </div>
     }
 
