﻿<?xml version="1.0" encoding="utf-8"?>
<root>
  <!-- 
    Microsoft ResX Schema 
    
    Version 2.0
    
    The primary goals of this format is to allow a simple XML format 
    that is mostly human readable. The generation and parsing of the 
    various data types are done through the TypeConverter classes 
    associated with the data types.
    
    Example:
    
    ... ado.net/XML headers & schema ...
    <resheader name="resmimetype">text/microsoft-resx</resheader>
    <resheader name="version">2.0</resheader>
    <resheader name="reader">System.Resources.ResXResourceReader, System.Windows.Forms, ...</resheader>
    <resheader name="writer">System.Resources.ResXResourceWriter, System.Windows.Forms, ...</resheader>
    <data name="Name1"><value>this is my long string</value><comment>this is a comment</comment></data>
    <data name="Color1" type="System.Drawing.Color, System.Drawing">Blue</data>
    <data name="Bitmap1" mimetype="application/x-microsoft.net.object.binary.base64">
        <value>[base64 mime encoded serialized .NET Framework object]</value>
    </data>
    <data name="Icon1" type="System.Drawing.Icon, System.Drawing" mimetype="application/x-microsoft.net.object.bytearray.base64">
        <value>[base64 mime encoded string representing a byte array form of the .NET Framework object]</value>
        <comment>This is a comment</comment>
    </data>
                
    There are any number of "resheader" rows that contain simple 
    name/value pairs.
    
    Each data row contains a name, and value. The row also contains a 
    type or mimetype. Type corresponds to a .NET class that support 
    text/value conversion through the TypeConverter architecture. 
    Classes that don't support this are serialized and stored with the 
    mimetype set.
    
    The mimetype is used for serialized objects, and tells the 
    ResXResourceReader how to depersist the object. This is currently not 
    extensible. For a given mimetype the value must be set accordingly:
    
    Note - application/x-microsoft.net.object.binary.base64 is the format 
    that the ResXResourceWriter will generate, however the reader can 
    read any of the formats listed below.
    
    mimetype: application/x-microsoft.net.object.binary.base64
    value   : The object must be serialized with 
            : System.Runtime.Serialization.Formatters.Binary.BinaryFormatter
            : and then encoded with base64 encoding.
    
    mimetype: application/x-microsoft.net.object.soap.base64
    value   : The object must be serialized with 
            : System.Runtime.Serialization.Formatters.Soap.SoapFormatter
            : and then encoded with base64 encoding.

    mimetype: application/x-microsoft.net.object.bytearray.base64
    value   : The object must be serialized into a byte array 
            : using a System.ComponentModel.TypeConverter
            : and then encoded with base64 encoding.
    -->
  <xsd:schema id="root" xmlns="" xmlns:xsd="http://www.w3.org/2001/XMLSchema" xmlns:msdata="urn:schemas-microsoft-com:xml-msdata">
    <xsd:import namespace="http://www.w3.org/XML/1998/namespace" />
    <xsd:element name="root" msdata:IsDataSet="true">
      <xsd:complexType>
        <xsd:choice maxOccurs="unbounded">
          <xsd:element name="metadata">
            <xsd:complexType>
              <xsd:sequence>
                <xsd:element name="value" type="xsd:string" minOccurs="0" />
              </xsd:sequence>
              <xsd:attribute name="name" use="required" type="xsd:string" />
              <xsd:attribute name="type" type="xsd:string" />
              <xsd:attribute name="mimetype" type="xsd:string" />
              <xsd:attribute ref="xml:space" />
            </xsd:complexType>
          </xsd:element>
          <xsd:element name="assembly">
            <xsd:complexType>
              <xsd:attribute name="alias" type="xsd:string" />
              <xsd:attribute name="name" type="xsd:string" />
            </xsd:complexType>
          </xsd:element>
          <xsd:element name="data">
            <xsd:complexType>
              <xsd:sequence>
                <xsd:element name="value" type="xsd:string" minOccurs="0" msdata:Ordinal="1" />
                <xsd:element name="comment" type="xsd:string" minOccurs="0" msdata:Ordinal="2" />
              </xsd:sequence>
              <xsd:attribute name="name" type="xsd:string" use="required" msdata:Ordinal="1" />
              <xsd:attribute name="type" type="xsd:string" msdata:Ordinal="3" />
              <xsd:attribute name="mimetype" type="xsd:string" msdata:Ordinal="4" />
              <xsd:attribute ref="xml:space" />
            </xsd:complexType>
          </xsd:element>
          <xsd:element name="resheader">
            <xsd:complexType>
              <xsd:sequence>
                <xsd:element name="value" type="xsd:string" minOccurs="0" msdata:Ordinal="1" />
              </xsd:sequence>
              <xsd:attribute name="name" type="xsd:string" use="required" />
            </xsd:complexType>
          </xsd:element>
        </xsd:choice>
      </xsd:complexType>
    </xsd:element>
  </xsd:schema>
  <resheader name="resmimetype">
    <value>text/microsoft-resx</value>
  </resheader>
  <resheader name="version">
    <value>2.0</value>
  </resheader>
  <resheader name="reader">
    <value>System.Resources.ResXResourceReader, System.Windows.Forms, Version=4.0.0.0, Culture=neutral, PublicKeyToken=b77a5c561934e089</value>
  </resheader>
  <resheader name="writer">
    <value>System.Resources.ResXResourceWriter, System.Windows.Forms, Version=4.0.0.0, Culture=neutral, PublicKeyToken=b77a5c561934e089</value>
  </resheader>
  <data name="Attachement" xml:space="preserve">
    <value>Attachement</value>
  </data>
  <data name="Choose files" xml:space="preserve">
    <value>Choose files</value>
  </data>
  <data name="Content" xml:space="preserve">
    <value>Content</value>
  </data>
  <data name="Document Type" xml:space="preserve">
    <value>Document Type</value>
  </data>
  <data name="Document type is required!" xml:space="preserve">
    <value>Document type is required!</value>
  </data>
  <data name="Documents" xml:space="preserve">
    <value>Documents</value>
  </data>
  <data name="Is Public" xml:space="preserve">
    <value>Is Public</value>
  </data>
  <data name="Only .jpg and .png files are allowed." xml:space="preserve">
    <value>Only .jpg and .png files are allowed.</value>
  </data>
  <data name="Please click [Choose Files] button to upload your photo." xml:space="preserve">
    <value>Please click [Choose Files] button to upload your photo.</value>
  </data>
  <data name="Recognize result" xml:space="preserve">
    <value>Recognize result</value>
  </data>
  <data name="Select Document Type" xml:space="preserve">
    <value>Select Document Type</value>
  </data>
  <data name="Tenant Name" xml:space="preserve">
    <value>Tenant Name</value>
  </data>
  <data name="Title" xml:space="preserve">
    <value>Title</value>
  </data>
  <data name="Title is required!" xml:space="preserve">
    <value>Title is required!</value>
  </data>
  <data name="Upload" xml:space="preserve">
    <value>Upload</value>
  </data>
  <data name="Upload Pictures" xml:space="preserve">
    <value>Upload Pictures</value>
  </data>
  <data name="Upload successfully" xml:space="preserve">
    <value>Upload successfully</value>
  </data>
<<<<<<< HEAD
=======
  <data name="{0} job started." xml:space="preserve">
    <value>{0} job started.</value>
  </data>
  <data name="{0} recognize completed." xml:space="preserve">
    <value>{0} recognize completed.</value>
  </data>
>>>>>>> df25c11c
  <data name="Download" xml:space="preserve">
    <value>Download</value>
  </data>
</root><|MERGE_RESOLUTION|>--- conflicted
+++ resolved
@@ -168,15 +168,12 @@
   <data name="Upload successfully" xml:space="preserve">
     <value>Upload successfully</value>
   </data>
-<<<<<<< HEAD
-=======
   <data name="{0} job started." xml:space="preserve">
     <value>{0} job started.</value>
   </data>
   <data name="{0} recognize completed." xml:space="preserve">
     <value>{0} recognize completed.</value>
   </data>
->>>>>>> df25c11c
   <data name="Download" xml:space="preserve">
     <value>Download</value>
   </data>
