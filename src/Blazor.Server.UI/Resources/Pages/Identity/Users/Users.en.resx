<?xml version="1.0" encoding="utf-8"?>
<root>
  <!-- 
    Microsoft ResX Schema 
    
    Version 2.0
    
    The primary goals of this format is to allow a simple XML format 
    that is mostly human readable. The generation and parsing of the 
    various data types are done through the TypeConverter classes 
    associated with the data types.
    
    Example:
    
    ... ado.net/XML headers & schema ...
    <resheader name="resmimetype">text/microsoft-resx</resheader>
    <resheader name="version">2.0</resheader>
    <resheader name="reader">System.Resources.ResXResourceReader, System.Windows.Forms, ...</resheader>
    <resheader name="writer">System.Resources.ResXResourceWriter, System.Windows.Forms, ...</resheader>
    <data name="Name1"><value>this is my long string</value><comment>this is a comment</comment></data>
    <data name="Color1" type="System.Drawing.Color, System.Drawing">Blue</data>
    <data name="Bitmap1" mimetype="application/x-microsoft.net.object.binary.base64">
        <value>[base64 mime encoded serialized .NET Framework object]</value>
    </data>
    <data name="Icon1" type="System.Drawing.Icon, System.Drawing" mimetype="application/x-microsoft.net.object.bytearray.base64">
        <value>[base64 mime encoded string representing a byte array form of the .NET Framework object]</value>
        <comment>This is a comment</comment>
    </data>
                
    There are any number of "resheader" rows that contain simple 
    name/value pairs.
    
    Each data row contains a name, and value. The row also contains a 
    type or mimetype. Type corresponds to a .NET class that support 
    text/value conversion through the TypeConverter architecture. 
    Classes that don't support this are serialized and stored with the 
    mimetype set.
    
    The mimetype is used for serialized objects, and tells the 
    ResXResourceReader how to depersist the object. This is currently not 
    extensible. For a given mimetype the value must be set accordingly:
    
    Note - application/x-microsoft.net.object.binary.base64 is the format 
    that the ResXResourceWriter will generate, however the reader can 
    read any of the formats listed below.
    
    mimetype: application/x-microsoft.net.object.binary.base64
    value   : The object must be serialized with 
            : System.Runtime.Serialization.Formatters.Binary.BinaryFormatter
            : and then encoded with base64 encoding.
    
    mimetype: application/x-microsoft.net.object.soap.base64
    value   : The object must be serialized with 
            : System.Runtime.Serialization.Formatters.Soap.SoapFormatter
            : and then encoded with base64 encoding.

    mimetype: application/x-microsoft.net.object.bytearray.base64
    value   : The object must be serialized into a byte array 
            : using a System.ComponentModel.TypeConverter
            : and then encoded with base64 encoding.
    -->
  <xsd:schema id="root" xmlns="" xmlns:xsd="http://www.w3.org/2001/XMLSchema" xmlns:msdata="urn:schemas-microsoft-com:xml-msdata">
    <xsd:import namespace="http://www.w3.org/XML/1998/namespace" />
    <xsd:element name="root" msdata:IsDataSet="true">
      <xsd:complexType>
        <xsd:choice maxOccurs="unbounded">
          <xsd:element name="metadata">
            <xsd:complexType>
              <xsd:sequence>
                <xsd:element name="value" type="xsd:string" minOccurs="0" />
              </xsd:sequence>
              <xsd:attribute name="name" use="required" type="xsd:string" />
              <xsd:attribute name="type" type="xsd:string" />
              <xsd:attribute name="mimetype" type="xsd:string" />
              <xsd:attribute ref="xml:space" />
            </xsd:complexType>
          </xsd:element>
          <xsd:element name="assembly">
            <xsd:complexType>
              <xsd:attribute name="alias" type="xsd:string" />
              <xsd:attribute name="name" type="xsd:string" />
            </xsd:complexType>
          </xsd:element>
          <xsd:element name="data">
            <xsd:complexType>
              <xsd:sequence>
                <xsd:element name="value" type="xsd:string" minOccurs="0" msdata:Ordinal="1" />
                <xsd:element name="comment" type="xsd:string" minOccurs="0" msdata:Ordinal="2" />
              </xsd:sequence>
              <xsd:attribute name="name" type="xsd:string" use="required" msdata:Ordinal="1" />
              <xsd:attribute name="type" type="xsd:string" msdata:Ordinal="3" />
              <xsd:attribute name="mimetype" type="xsd:string" msdata:Ordinal="4" />
              <xsd:attribute ref="xml:space" />
            </xsd:complexType>
          </xsd:element>
          <xsd:element name="resheader">
            <xsd:complexType>
              <xsd:sequence>
                <xsd:element name="value" type="xsd:string" minOccurs="0" msdata:Ordinal="1" />
              </xsd:sequence>
              <xsd:attribute name="name" type="xsd:string" use="required" />
            </xsd:complexType>
          </xsd:element>
        </xsd:choice>
      </xsd:complexType>
    </xsd:element>
  </xsd:schema>
  <resheader name="resmimetype">
    <value>text/microsoft-resx</value>
  </resheader>
  <resheader name="version">
    <value>2.0</value>
  </resheader>
  <resheader name="reader">
    <value>System.Resources.ResXResourceReader, System.Windows.Forms, Version=4.0.0.0, Culture=neutral, PublicKeyToken=b77a5c561934e089</value>
  </resheader>
  <resheader name="writer">
    <value>System.Resources.ResXResourceWriter, System.Windows.Forms, Version=4.0.0.0, Culture=neutral, PublicKeyToken=b77a5c561934e089</value>
  </resheader>
  <data name="{0} session changed." xml:space="preserve">
    <value>{0} session changed.</value>
  </data>
  <data name="Assign Roles" xml:space="preserve">
    <value>Assign Roles</value>
  </data>
  <data name="Click upload a photo." xml:space="preserve">
    <value>Click upload a photo.</value>
  </data>
  <data name="Confirm New Password" xml:space="preserve">
    <value>Confirm New Password</value>
  </data>
  <data name="confirm password is required!" xml:space="preserve">
    <value>confirm password is required!</value>
  </data>
  <data name="Create a new user" xml:space="preserve">
    <value>Create a new user</value>
  </data>
  <data name="Edit the user" xml:space="preserve">
    <value>Edit the user</value>
  </data>
  <data name="Email" xml:space="preserve">
    <value>Email</value>
  </data>
  <data name="Is Active" xml:space="preserve">
    <value>Is Active</value>
  </data>
  <data name="Lock Status" xml:space="preserve">
    <value>Lock Status</value>
  </data>
  <data name="New Password" xml:space="preserve">
    <value>New Password</value>
  </data>
  <data name="password is required!" xml:space="preserve">
    <value>password is required!</value>
  </data>
  <data name="Phone Number" xml:space="preserve">
    <value>Phone Number</value>
  </data>
  <data name="Reset password successfully" xml:space="preserve">
    <value>Reset password successfully</value>
  </data>
  <data name="Rest Password" xml:space="preserve">
    <value>Rest Password</value>
  </data>
  <data name="Search for user name" xml:space="preserve">
    <value>Search for user name</value>
  </data>
  <data name="Set Active" xml:space="preserve">
    <value>Set Active</value>
  </data>
  <data name="Set Inactive" xml:space="preserve">
    <value>Set Inactive</value>
  </data>
  <data name="Set Password" xml:space="preserve">
    <value>Set Password</value>
  </data>
  <data name="Site" xml:space="preserve">
    <value>Site</value>
  </data>
  <data name="User Name" xml:space="preserve">
    <value>User Name</value>
  </data>
  <data name="Users" xml:space="preserve">
    <value>Users</value>
  </data>
  <data name="Select Tenant" xml:space="preserve">
    <value>Select Tentan</value>
  </data>
  <data name="Tenant Name" xml:space="preserve">
    <value>Tenant Name</value>
  </data>
<<<<<<< HEAD
  <data name="E-mail" xml:space="preserve">
    <value>E-mail</value>
  </data>
=======
  <data name="Provider" xml:space="preserve">
    <value>Provider</value>
  </data>
  <data name="Superior Name" xml:space="preserve">
    <value>Superior Name</value>
  </data>
  <data name="Select Superior" xml:space="preserve">
    <value>Select Superior</value>
  </data>
  <data name="E-mail" xml:space="preserve">
    <value>E-mail</value>
  </data>
  <data name="Password" xml:space="preserve">
    <value>Password</value>
  </data>
>>>>>>> df25c11c
  <data name="Status" xml:space="preserve">
    <value>Status</value>
  </data>
  <data name="Confirm Password" xml:space="preserve">
    <value>Confirm Password</value>
  </data>
<<<<<<< HEAD
  <data name="Password" xml:space="preserve">
    <value>Password</value>
  </data>
  <data name="Provider" xml:space="preserve">
    <value>Provider</value>
  </data>
=======
>>>>>>> df25c11c
  <data name="Display Name" xml:space="preserve">
    <value>Display Name</value>
  </data>
  <data name="Set Permissions" xml:space="preserve">
    <value>Set Permissions</value>
  </data>
  <data name="Reset Password" xml:space="preserve">
    <value>Reset Password</value>
  </data>
</root><|MERGE_RESOLUTION|>--- conflicted
+++ resolved
@@ -189,42 +189,27 @@
   <data name="Tenant Name" xml:space="preserve">
     <value>Tenant Name</value>
   </data>
-<<<<<<< HEAD
+  <data name="Provider" xml:space="preserve">
+    <value>Provider</value>
+  </data>
+  <data name="Superior Name" xml:space="preserve">
+    <value>Superior Name</value>
+  </data>
+  <data name="Select Superior" xml:space="preserve">
+    <value>Select Superior</value>
+  </data>
   <data name="E-mail" xml:space="preserve">
     <value>E-mail</value>
   </data>
-=======
-  <data name="Provider" xml:space="preserve">
-    <value>Provider</value>
-  </data>
-  <data name="Superior Name" xml:space="preserve">
-    <value>Superior Name</value>
-  </data>
-  <data name="Select Superior" xml:space="preserve">
-    <value>Select Superior</value>
-  </data>
-  <data name="E-mail" xml:space="preserve">
-    <value>E-mail</value>
-  </data>
   <data name="Password" xml:space="preserve">
     <value>Password</value>
   </data>
->>>>>>> df25c11c
   <data name="Status" xml:space="preserve">
     <value>Status</value>
   </data>
   <data name="Confirm Password" xml:space="preserve">
     <value>Confirm Password</value>
   </data>
-<<<<<<< HEAD
-  <data name="Password" xml:space="preserve">
-    <value>Password</value>
-  </data>
-  <data name="Provider" xml:space="preserve">
-    <value>Provider</value>
-  </data>
-=======
->>>>>>> df25c11c
   <data name="Display Name" xml:space="preserve">
     <value>Display Name</value>
   </data>
