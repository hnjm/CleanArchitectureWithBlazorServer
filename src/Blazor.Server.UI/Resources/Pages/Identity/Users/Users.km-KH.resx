--- conflicted
+++ resolved
@@ -189,27 +189,18 @@
   <data name="Tenant Name" xml:space="preserve">
     <value>세입자 이름</value>
   </data>
-<<<<<<< HEAD
+  <data name="Provider" xml:space="preserve">
+    <value>공급자</value>
+  </data>
+  <data name="Superior Name" xml:space="preserve">
+    <value>상위 이름</value>
+  </data>
+  <data name="Select Superior" xml:space="preserve">
+    <value>슈페리어 선택</value>
+  </data>
   <data name="E-mail" xml:space="preserve">
     <value>이메일</value>
   </data>
-  <data name="Provider" xml:space="preserve">
-    <value>공급자</value>
-  </data>
-=======
-  <data name="Provider" xml:space="preserve">
-    <value>공급자</value>
-  </data>
-  <data name="Superior Name" xml:space="preserve">
-    <value>상위 이름</value>
-  </data>
-  <data name="Select Superior" xml:space="preserve">
-    <value>슈페리어 선택</value>
-  </data>
-  <data name="E-mail" xml:space="preserve">
-    <value>이메일</value>
-  </data>
->>>>>>> df25c11c
   <data name="Password" xml:space="preserve">
     <value>비밀번호</value>
   </data>
