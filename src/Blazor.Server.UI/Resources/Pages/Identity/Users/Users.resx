﻿<?xml version="1.0" encoding="utf-8"?>
<root>
  <!-- 
    Microsoft ResX Schema 
    
    Version 2.0
    
    The primary goals of this format is to allow a simple XML format 
    that is mostly human readable. The generation and parsing of the 
    various data types are done through the TypeConverter classes 
    associated with the data types.
    
    Example:
    
    ... ado.net/XML headers & schema ...
    <resheader name="resmimetype">text/microsoft-resx</resheader>
    <resheader name="version">2.0</resheader>
    <resheader name="reader">System.Resources.ResXResourceReader, System.Windows.Forms, ...</resheader>
    <resheader name="writer">System.Resources.ResXResourceWriter, System.Windows.Forms, ...</resheader>
    <data name="Name1"><value>this is my long string</value><comment>this is a comment</comment></data>
    <data name="Color1" type="System.Drawing.Color, System.Drawing">Blue</data>
    <data name="Bitmap1" mimetype="application/x-microsoft.net.object.binary.base64">
        <value>[base64 mime encoded serialized .NET Framework object]</value>
    </data>
    <data name="Icon1" type="System.Drawing.Icon, System.Drawing" mimetype="application/x-microsoft.net.object.bytearray.base64">
        <value>[base64 mime encoded string representing a byte array form of the .NET Framework object]</value>
        <comment>This is a comment</comment>
    </data>
                
    There are any number of "resheader" rows that contain simple 
    name/value pairs.
    
    Each data row contains a name, and value. The row also contains a 
    type or mimetype. Type corresponds to a .NET class that support 
    text/value conversion through the TypeConverter architecture. 
    Classes that don't support this are serialized and stored with the 
    mimetype set.
    
    The mimetype is used for serialized objects, and tells the 
    ResXResourceReader how to depersist the object. This is currently not 
    extensible. For a given mimetype the value must be set accordingly:
    
    Note - application/x-microsoft.net.object.binary.base64 is the format 
    that the ResXResourceWriter will generate, however the reader can 
    read any of the formats listed below.
    
    mimetype: application/x-microsoft.net.object.binary.base64
    value   : The object must be serialized with 
            : System.Runtime.Serialization.Formatters.Binary.BinaryFormatter
            : and then encoded with base64 encoding.
    
    mimetype: application/x-microsoft.net.object.soap.base64
    value   : The object must be serialized with 
            : System.Runtime.Serialization.Formatters.Soap.SoapFormatter
            : and then encoded with base64 encoding.

    mimetype: application/x-microsoft.net.object.bytearray.base64
    value   : The object must be serialized into a byte array 
            : using a System.ComponentModel.TypeConverter
            : and then encoded with base64 encoding.
    -->
  <xsd:schema id="root" xmlns="" xmlns:xsd="http://www.w3.org/2001/XMLSchema" xmlns:msdata="urn:schemas-microsoft-com:xml-msdata">
    <xsd:import namespace="http://www.w3.org/XML/1998/namespace" />
    <xsd:element name="root" msdata:IsDataSet="true">
      <xsd:complexType>
        <xsd:choice maxOccurs="unbounded">
          <xsd:element name="metadata">
            <xsd:complexType>
              <xsd:sequence>
                <xsd:element name="value" type="xsd:string" minOccurs="0" />
              </xsd:sequence>
              <xsd:attribute name="name" use="required" type="xsd:string" />
              <xsd:attribute name="type" type="xsd:string" />
              <xsd:attribute name="mimetype" type="xsd:string" />
              <xsd:attribute ref="xml:space" />
            </xsd:complexType>
          </xsd:element>
          <xsd:element name="assembly">
            <xsd:complexType>
              <xsd:attribute name="alias" type="xsd:string" />
              <xsd:attribute name="name" type="xsd:string" />
            </xsd:complexType>
          </xsd:element>
          <xsd:element name="data">
            <xsd:complexType>
              <xsd:sequence>
                <xsd:element name="value" type="xsd:string" minOccurs="0" msdata:Ordinal="1" />
                <xsd:element name="comment" type="xsd:string" minOccurs="0" msdata:Ordinal="2" />
              </xsd:sequence>
              <xsd:attribute name="name" type="xsd:string" use="required" msdata:Ordinal="1" />
              <xsd:attribute name="type" type="xsd:string" msdata:Ordinal="3" />
              <xsd:attribute name="mimetype" type="xsd:string" msdata:Ordinal="4" />
              <xsd:attribute ref="xml:space" />
            </xsd:complexType>
          </xsd:element>
          <xsd:element name="resheader">
            <xsd:complexType>
              <xsd:sequence>
                <xsd:element name="value" type="xsd:string" minOccurs="0" msdata:Ordinal="1" />
              </xsd:sequence>
              <xsd:attribute name="name" type="xsd:string" use="required" />
            </xsd:complexType>
          </xsd:element>
        </xsd:choice>
      </xsd:complexType>
    </xsd:element>
  </xsd:schema>
  <resheader name="resmimetype">
    <value>text/microsoft-resx</value>
  </resheader>
  <resheader name="version">
    <value>2.0</value>
  </resheader>
  <resheader name="reader">
    <value>System.Resources.ResXResourceReader, System.Windows.Forms, Version=4.0.0.0, Culture=neutral, PublicKeyToken=b77a5c561934e089</value>
  </resheader>
  <resheader name="writer">
    <value>System.Resources.ResXResourceWriter, System.Windows.Forms, Version=4.0.0.0, Culture=neutral, PublicKeyToken=b77a5c561934e089</value>
  </resheader>
  <data name="Assign Roles" xml:space="preserve">
    <value>Assign Roles</value>
  </data>
  <data name="Click upload a photo." xml:space="preserve">
    <value>Click upload a photo.</value>
  </data>
  <data name="Confirm New Password" xml:space="preserve">
    <value>Confirm New Password</value>
  </data>
  <data name="confirm password is required!" xml:space="preserve">
    <value>confirm password is required!</value>
  </data>
  <data name="Create a new user" xml:space="preserve">
    <value>Create a new user</value>
  </data>
  <data name="Edit the user" xml:space="preserve">
    <value>Edit the user</value>
  </data>
  <data name="Email" xml:space="preserve">
    <value>Email</value>
  </data>
  <data name="Is Active" xml:space="preserve">
    <value>Is Active</value>
  </data>
  <data name="Lock Status" xml:space="preserve">
    <value>Lock Status</value>
  </data>
  <data name="New Password" xml:space="preserve">
    <value>New Password</value>
  </data>
  <data name="password is required!" xml:space="preserve">
    <value>password is required!</value>
  </data>
  <data name="Phone Number" xml:space="preserve">
    <value>Phone Number</value>
  </data>
  <data name="Reset password successfully" xml:space="preserve">
    <value>Reset password successfully</value>
  </data>
  <data name="Rest Password" xml:space="preserve">
    <value>Rest Password</value>
  </data>
  <data name="Search for user name" xml:space="preserve">
    <value>Search for user name</value>
  </data>
  <data name="Select Tenant" xml:space="preserve">
    <value>Select Tenant</value>
  </data>
  <data name="Set Active" xml:space="preserve">
    <value>Set Active</value>
  </data>
  <data name="Set Inactive" xml:space="preserve">
    <value>Set Inactive</value>
  </data>
  <data name="Set Password" xml:space="preserve">
    <value>Set Password</value>
  </data>
  <data name="Site" xml:space="preserve">
    <value>Site</value>
  </data>
  <data name="Tenant Name" xml:space="preserve">
    <value>Tenant Name</value>
  </data>
  <data name="User Name" xml:space="preserve">
    <value>User Name</value>
  </data>
  <data name="Users" xml:space="preserve">
    <value>Users</value>
  </data>
  <data name="{0} session changed." xml:space="preserve">
    <value>{0} session changed.</value>
  </data>
<<<<<<< HEAD
  <data name="Password" xml:space="preserve">
    <value>Password</value>
  </data>
  <data name="Confirm Password" xml:space="preserve">
    <value>Confirm Password</value>
  </data>
  <data name="Status" xml:space="preserve">
    <value>Status</value>
=======
  <data name="Superior Name" xml:space="preserve">
    <value>Superior Name</value>
>>>>>>> df25c11c
  </data>
  <data name="Provider" xml:space="preserve">
    <value>Provider</value>
  </data>
<<<<<<< HEAD
  <data name="E-mail" xml:space="preserve">
    <value>E-mail</value>
  </data>
=======
  <data name="Select Superior" xml:space="preserve">
    <value>Select Superior</value>
  </data>
  <data name="E-mail" xml:space="preserve">
    <value>E-mail</value>
  </data>
  <data name="Password" xml:space="preserve">
    <value>Password</value>
  </data>
  <data name="Status" xml:space="preserve">
    <value>Status</value>
  </data>
  <data name="Confirm Password" xml:space="preserve">
    <value>Confirm Password</value>
  </data>
>>>>>>> df25c11c
  <data name="Display Name" xml:space="preserve">
    <value>Display Name</value>
  </data>
  <data name="Set Permissions" xml:space="preserve">
    <value>Set Permissions</value>
  </data>
  <data name="Reset Password" xml:space="preserve">
    <value>Reset Password</value>
  </data>
</root><|MERGE_RESOLUTION|>--- conflicted
+++ resolved
@@ -189,44 +189,27 @@
   <data name="{0} session changed." xml:space="preserve">
     <value>{0} session changed.</value>
   </data>
-<<<<<<< HEAD
+  <data name="Superior Name" xml:space="preserve">
+    <value>Superior Name</value>
+  </data>
+  <data name="Provider" xml:space="preserve">
+    <value>Provider</value>
+  </data>
+  <data name="Select Superior" xml:space="preserve">
+    <value>Select Superior</value>
+  </data>
+  <data name="E-mail" xml:space="preserve">
+    <value>E-mail</value>
+  </data>
   <data name="Password" xml:space="preserve">
     <value>Password</value>
   </data>
+  <data name="Status" xml:space="preserve">
+    <value>Status</value>
+  </data>
   <data name="Confirm Password" xml:space="preserve">
     <value>Confirm Password</value>
   </data>
-  <data name="Status" xml:space="preserve">
-    <value>Status</value>
-=======
-  <data name="Superior Name" xml:space="preserve">
-    <value>Superior Name</value>
->>>>>>> df25c11c
-  </data>
-  <data name="Provider" xml:space="preserve">
-    <value>Provider</value>
-  </data>
-<<<<<<< HEAD
-  <data name="E-mail" xml:space="preserve">
-    <value>E-mail</value>
-  </data>
-=======
-  <data name="Select Superior" xml:space="preserve">
-    <value>Select Superior</value>
-  </data>
-  <data name="E-mail" xml:space="preserve">
-    <value>E-mail</value>
-  </data>
-  <data name="Password" xml:space="preserve">
-    <value>Password</value>
-  </data>
-  <data name="Status" xml:space="preserve">
-    <value>Status</value>
-  </data>
-  <data name="Confirm Password" xml:space="preserve">
-    <value>Confirm Password</value>
-  </data>
->>>>>>> df25c11c
   <data name="Display Name" xml:space="preserve">
     <value>Display Name</value>
   </data>
