<<<<<<< HEAD
@using CleanArchitecture.Blazor.Application.Common.Interfaces.Identity
@using CleanArchitecture.Blazor.Application.Common.Interfaces.MultiTenant;
@using CleanArchitecture.Blazor.Application.Features.Fluxor;
@using CleanArchitecture.Blazor.Application.Features.Identity.Dto
@using CleanArchitecture.Blazor.Application.Features.Identity.Notification;
=======
>>>>>>> 88fffde0
@using CleanArchitecture.Blazor.Infrastructure.Hubs
@implements IDisposable
@code {
    [CascadingParameter]
    protected Task<AuthenticationState> _authState { get; set; } = default!;
    [Inject]
    private AuthenticationStateProvider _authenticationStateProvider { get; set; } = default!;
    [Inject]
    public IDispatcher Dispatcher { get; set; } = null!;
    public void Dispose()
    {
<<<<<<< HEAD
        _client.Login -= _client_Login;
        _client.Logout -= _client_Logout;
        _authenticationStateProvider.AuthenticationStateChanged -= _authenticationStateProvider_AuthenticationStateChanged;
        GC.SuppressFinalize(this);
=======
        Client.Login -= _client_Login;
        Client.Logout -= _client_Logout;
       
>>>>>>> 88fffde0
    }
    [Inject]
    private HubClient Client { get; set; } = default!;
    protected override async Task OnInitializedAsync()
    {
<<<<<<< HEAD
        _client.Login += _client_Login;
        _client.Logout += _client_Logout;
        await _client.StartAsync().ConfigureAwait(false);
        _authenticationStateProvider.AuthenticationStateChanged += _authenticationStateProvider_AuthenticationStateChanged;
        var state = await _authState;
        if (state.User.Identity?.IsAuthenticated ?? false)
        {
            var userId = state.User.GetUserId();
            setProfile(userId);
        }
=======
        Client.Login += _client_Login;
        Client.Logout += _client_Logout;
            await Client.StartAsync().ConfigureAwait(false);
>>>>>>> 88fffde0
    }

    private void _client_Login(object? sender, string username)
    {
        InvokeAsync(async () =>
        {
            Snackbar.Add($"{username} login.", MudBlazor.Severity.Info);

        });
    }

    private void _client_Logout(object? sender, string username)
    {
        InvokeAsync(async () =>
        {
            Snackbar.Add($"{username} logout.", MudBlazor.Severity.Normal);

        });
    }
    private void _authenticationStateProvider_AuthenticationStateChanged(Task<AuthenticationState> authenticationState)
    {
        InvokeAsync(async () =>
        {
            var state = await authenticationState;
            if (state.User.Identity?.IsAuthenticated??false)
            {
                var userId = state.User.GetUserId();
                setProfile(userId);
            }
        });
    }
    private void setProfile(string userId)
    {
        Dispatcher.Dispatch(new FetchUserDtoAction() { UserId = userId });
    }
}

<|MERGE_RESOLUTION|>--- conflicted
+++ resolved
@@ -1,53 +1,38 @@
-<<<<<<< HEAD
 @using CleanArchitecture.Blazor.Application.Common.Interfaces.Identity
 @using CleanArchitecture.Blazor.Application.Common.Interfaces.MultiTenant;
 @using CleanArchitecture.Blazor.Application.Features.Fluxor;
 @using CleanArchitecture.Blazor.Application.Features.Identity.Dto
 @using CleanArchitecture.Blazor.Application.Features.Identity.Notification;
-=======
->>>>>>> 88fffde0
 @using CleanArchitecture.Blazor.Infrastructure.Hubs
 @implements IDisposable
 @code {
     [CascadingParameter]
-    protected Task<AuthenticationState> _authState { get; set; } = default!;
+    protected Task<AuthenticationState> AuthState { get; set; } = default!;
     [Inject]
     private AuthenticationStateProvider _authenticationStateProvider { get; set; } = default!;
     [Inject]
     public IDispatcher Dispatcher { get; set; } = null!;
     public void Dispose()
     {
-<<<<<<< HEAD
-        _client.Login -= _client_Login;
-        _client.Logout -= _client_Logout;
+        Client.Login -= _client_Login;
+        Client.Logout -= _client_Logout;
         _authenticationStateProvider.AuthenticationStateChanged -= _authenticationStateProvider_AuthenticationStateChanged;
         GC.SuppressFinalize(this);
-=======
-        Client.Login -= _client_Login;
-        Client.Logout -= _client_Logout;
-       
->>>>>>> 88fffde0
     }
     [Inject]
     private HubClient Client { get; set; } = default!;
     protected override async Task OnInitializedAsync()
     {
-<<<<<<< HEAD
-        _client.Login += _client_Login;
-        _client.Logout += _client_Logout;
-        await _client.StartAsync().ConfigureAwait(false);
+        Client.Login += _client_Login;
+        Client.Logout += _client_Logout;
+        await Client.StartAsync().ConfigureAwait(false);
         _authenticationStateProvider.AuthenticationStateChanged += _authenticationStateProvider_AuthenticationStateChanged;
-        var state = await _authState;
+        var state = await AuthState;
         if (state.User.Identity?.IsAuthenticated ?? false)
         {
             var userId = state.User.GetUserId();
             setProfile(userId);
         }
-=======
-        Client.Login += _client_Login;
-        Client.Logout += _client_Logout;
-            await Client.StartAsync().ConfigureAwait(false);
->>>>>>> 88fffde0
     }
 
     private void _client_Login(object? sender, string username)
