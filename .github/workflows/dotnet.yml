--- conflicted
+++ resolved
@@ -13,10 +13,6 @@
   build:
 
     runs-on: ubuntu-latest
-<<<<<<< HEAD
-  
-=======
->>>>>>> 02eb1561
           
     steps:
     - uses: actions/checkout@v4
